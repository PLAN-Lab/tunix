# Copyright 2025 Google LLC
#
# Licensed under the Apache License, Version 2.0 (the "License");
# you may not use this file except in compliance with the License.
# You may obtain a copy of the License at
#
#     http://www.apache.org/licenses/LICENSE-2.0
#
# Unless required by applicable law or agreed to in writing, software
# distributed under the License is distributed on an "AS IS" BASIS,
# WITHOUT WARRANTIES OR CONDITIONS OF ANY KIND, either express or implied.
# See the License for the specific language governing permissions and
# limitations under the License.

"""Adapt tokenizers to a common interface."""

import enum
import inspect
from typing import Any

from etils import epath
import numpy as np
import transformers

import sentencepiece as spm


class TokenizerType(enum.Enum):
  SP: str = 'sp'  # sentencepiece tokenizer
  HF: str = 'hf'  # huggingface tokenizer
  HFP: str = 'hfp'  # huggingface processor
  NONE: str = 'none'  # Represents no tokenizer


class TokenizerAdapter:
  """Wrapper for different tokenizers used in sampler."""

  def __init__(self, tokenizer: Any):
    self._tokenizer = tokenizer

    missing_methods = self._missing_methods()
<<<<<<< HEAD
=======

>>>>>>> 60f190bf
    if isinstance(self._tokenizer, spm.SentencePieceProcessor):
      self._tokenizer_type = TokenizerType.SP
    elif self._is_hf_tokenizer():
      self._tokenizer_type = TokenizerType.HF
<<<<<<< HEAD
    elif self._is_hf_processor():
      self._tokenizer_type = TokenizerType.HFP
=======
>>>>>>> 60f190bf
    elif not missing_methods:
      self._tokenizer_type = TokenizerType.NONE
    else:
      raise ValueError(
          'Your tokenizer should either be a `spm.SentencePieceProcessor` '
          'tokenizer, a HuggingFace tokenizer, or it should have '
          'the following methods: '
          '`["encode", "decode", "bos_id", "eos_id", "pad_id"]`. Received: '
          f'`type(tokenizer)` = {type(tokenizer)}, with missing methods: '
          f'{missing_methods}.'
      )

  def encode(self, text: str, **kwargs) -> list[int] | tuple[list[int], Any]:
    if self._tokenizer_type == TokenizerType.SP:
      return self._tokenizer.EncodeAsIds(text, **kwargs)
    elif self._tokenizer_type == TokenizerType.HF:
      return self._tokenizer.encode(text, **kwargs)
    elif self._tokenizer_type == TokenizerType.HFP:
      inputs = self._tokenizer(text=text, **kwargs)
      if 'images' in kwargs:
        return inputs['input_ids'], inputs['pixel_values']
      return inputs['input_ids']
    else:
      return self._tokenizer.encode(text, **kwargs)

  def decode(self, ids: list[int], **kwargs) -> str:
    if self._tokenizer_type == TokenizerType.SP:
      return self._tokenizer.DecodeIds(ids, **kwargs)
    elif self._tokenizer_type == TokenizerType.HF:
      return self._tokenizer.decode(ids, **kwargs)
    elif self._tokenizer_type == TokenizerType.HFP:
      return self._tokenizer.tokenizer.decode(ids, **kwargs)
    else:
      return self._tokenizer.decode(ids, **kwargs)

  def bos_id(self) -> int:
    if self._tokenizer_type == TokenizerType.SP:
      return self._tokenizer.bos_id()
    elif self._tokenizer_type == TokenizerType.HF:
      return self._tokenizer.bos_token_id
    elif self._tokenizer_type == TokenizerType.HFP:
      return self._tokenizer.tokenizer.bos_token_id
    else:
      return self._tokenizer.bos_id()

  def eos_id(self) -> int:
    if self._tokenizer_type == TokenizerType.SP:
      return self._tokenizer.eos_id()
    elif self._tokenizer_type == TokenizerType.HF:
      return self._tokenizer.eos_token_id
    elif self._tokenizer_type == TokenizerType.HFP:
      return self._tokenizer.tokenizer.eos_token_id
    else:
      return self._tokenizer.eos_id()

  def pad_id(self) -> int:
    """Returns the pad token id."""
    if self._tokenizer_type == TokenizerType.SP:
      ret_id = self._tokenizer.pad_id()
      if ret_id == -1:
        raise ValueError('SentencePiece tokenizer has a undefined pad_id.')
      return ret_id
    elif self._tokenizer_type == TokenizerType.HF:
      # e.g., LLaMA-style HF tokenizers may not have pad_id
      if self._tokenizer.pad_token_id is None:
        self._tokenizer.pad_token = self._tokenizer.eos_token
      return self._tokenizer.pad_token_id
    elif self._tokenizer_type == TokenizerType.HFP:
      return self._tokenizer.tokenizer.pad_token_id
    else:
      return self._tokenizer.pad_id()

  def _missing_methods(self) -> list[str]:
    """Checks if the tokenizer has any missing methods."""
    required_methods = ['encode', 'decode', 'bos_id', 'eos_id', 'pad_id']
    missing_methods = []
    for method in required_methods:
      if not hasattr(self._tokenizer, method):
        missing_methods.append(method)
    return missing_methods

  def _is_hf_tokenizer(self) -> bool:
    """Checks if the tokenizer is a huggingface tokenizer."""
    baseclasses = inspect.getmro(type(self._tokenizer))
    baseclass_names = [
        baseclass.__module__ + '.' + baseclass.__name__
        for baseclass in baseclasses
    ]
    return (
        'transformers.tokenization_utils_base.PreTrainedTokenizerBase'
        in baseclass_names
    )

  def _is_hf_processor(self) -> bool:
    """Checks if the tokenizer is a huggingface Processor."""
    baseclasses = inspect.getmro(type(self._tokenizer))
    baseclass_names = [
        baseclass.__module__ + '.' + baseclass.__name__
        for baseclass in baseclasses
    ]
    return 'transformers.processing_utils.ProcessorMixin' in baseclass_names

  @property
  def tokenizer(self) -> Any:
    return self._tokenizer


class Tokenizer(TokenizerAdapter):
  """Tokenizing and encoding/decoding text using TokenizerAdapter."""

  def __init__(
      self,
      tokenizer_type: str = 'sentencepiece',
      tokenizer_path: str = 'gs://gemma-data/tokenizers/tokenizer_gemma2.model',
      add_bos: bool | None = True,
      add_eos: bool | None = True,
      hf_access_token: str | None = None,
  ):

    self.tokenizer_type = tokenizer_type
    if tokenizer_type == 'huggingface':
      tokenizer = transformers.AutoTokenizer.from_pretrained(
          pretrained_model_name_or_path=tokenizer_path,
          add_bos_token=add_bos,
          add_eos_token=add_eos,
          token=hf_access_token,
      )
    elif tokenizer_type == 'sentencepiece':
      model_proto = epath.Path(tokenizer_path).read_bytes()
      tokenizer = spm.SentencePieceProcessor()
      tokenizer.LoadFromSerializedProto(model_proto)
      options = []
      if add_bos:
        options.append('bos')
      if add_eos:
        options.append('eos')

      extra_options_str = ':'.join(options)
      if extra_options_str:
        tokenizer.SetEncodeExtraOptions(extra_options_str)
    else:
      raise ValueError(f'Unsupported tokenizer_type: {tokenizer_type}')
    super().__init__(tokenizer)

  def tokenize(
      self,
      example: str,
      prefix: str = '',
      suffix: str = '',
      add_eos: bool = True,
  ) -> np.ndarray:
    """The tokenization function.

    Args:
      example: Input string to tokenize.
      prefix:  Prefix to add to the input string.
      suffix:  Suffix to add to the input string.
      add_eos: If True, add an "end of sentence" token at the end of the output
        sequence.

    Returns:
      Tokens corresponding to the input string.
    """
    int_list = []
    if self.bos_id():
      int_list.append(self.bos_id())
    if self.tokenizer_type == 'huggingface':
      int_list.extend(
          self.encode(prefix + example + suffix, add_special_tokens=False)
      )
    else:
      # sentencepiece
      int_list.extend(self.tokenizer.EncodeAsIds(prefix + example + suffix))
    if add_eos:
      int_list.append(self.eos_id())
    return np.array(int_list, dtype=np.int32)<|MERGE_RESOLUTION|>--- conflicted
+++ resolved
@@ -39,19 +39,14 @@
     self._tokenizer = tokenizer
 
     missing_methods = self._missing_methods()
-<<<<<<< HEAD
-=======
-
->>>>>>> 60f190bf
     if isinstance(self._tokenizer, spm.SentencePieceProcessor):
       self._tokenizer_type = TokenizerType.SP
     elif self._is_hf_tokenizer():
       self._tokenizer_type = TokenizerType.HF
-<<<<<<< HEAD
     elif self._is_hf_processor():
       self._tokenizer_type = TokenizerType.HFP
-=======
->>>>>>> 60f190bf
+    elif not missing_methods:
+      self._tokenizer_type = TokenizerType.NONE
     elif not missing_methods:
       self._tokenizer_type = TokenizerType.NONE
     else:
