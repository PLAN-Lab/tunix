--- conflicted
+++ resolved
@@ -159,23 +159,6 @@
     positions: jax.Array,
     attn_mask: jax.Array,
     logits_to_keep: int,
-<<<<<<< HEAD
-    images: jax.Array | None = None,
-    pixel_values: jax.Array | None = None, # <-- add this line for compatibility
-) -> jax.Array:
-    """Computes the per-token log probabilities."""
-    if pixel_values is not None:
-        logits, _ = model(
-            input_tokens, positions=positions, attention_mask=attn_mask, cache=None, pixel_values=pixel_values
-        )
-    else:
-        logits, _ = model(
-            input_tokens, positions=positions, attention_mask=attn_mask, cache=None
-        )
-    logits = logits[:, -logits_to_keep - 1 : -1, :]
-    input_tokens = input_tokens[:, -logits_to_keep:]
-    return selective_log_softmax(logits, input_tokens)
-=======
 ) -> tuple[jax.Array, jax.Array]:
   """Computes the per-token log probabilities."""
   logits, _ = model(
@@ -185,7 +168,6 @@
   input_tokens = input_tokens[:, -logits_to_keep:]
   per_token_logps = selective_log_softmax(logits, input_tokens)
   return per_token_logps, logits
->>>>>>> 0b69a1e4
 
 
 # TODO(abheesht): This is computed 4 times - twice in `compute_per_token_logps`
